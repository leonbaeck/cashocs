--- conflicted
+++ resolved
@@ -45,13 +45,9 @@
 dependencies = [
 	"meshio >= 4.1.0",
 	"numpy",
-<<<<<<< HEAD
-	"typing_extensions"
-	"scipy"
-=======
 	"typing_extensions",
         "matplotlib",
->>>>>>> 24d0b5b5
+        "scipy"
 ]
 
 [project.urls]
