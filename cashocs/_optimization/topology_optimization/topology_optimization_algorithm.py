# Copyright (C) 2020-2024 Sebastian Blauth
#
# This file is part of cashocs.
#
# cashocs is free software: you can redistribute it and/or modify
# it under the terms of the GNU General Public License as published by
# the Free Software Foundation, either version 3 of the License, or
# (at your option) any later version.
#
# cashocs is distributed in the hope that it will be useful,
# but WITHOUT ANY WARRANTY; without even the implied warranty of
# MERCHANTABILITY or FITNESS FOR A PARTICULAR PURPOSE.  See the
# GNU General Public License for more details.
#
# You should have received a copy of the GNU General Public License
# along with cashocs.  If not, see <https://www.gnu.org/licenses/>.

"""Solution algorithms for topology optimization."""

from __future__ import annotations

import abc
from typing import Callable, cast, TYPE_CHECKING

import fenics
import numpy as np

try:
    from ufl_legacy import algorithms as ufl_algorithms
except ImportError:
    from ufl import algorithms as ufl_algorithms

from cashocs import _exceptions
from cashocs import _forms
from cashocs import _pde_problems
from cashocs import _utils
from cashocs._optimization import optimization_algorithms
from cashocs._optimization.topology_optimization import topology_optimization_problem

if TYPE_CHECKING:
    from cashocs._database import database
    from cashocs._optimization import line_search as ls
    from cashocs._optimization import optimal_control


class TopologyOptimizationAlgorithm(optimization_algorithms.OptimizationAlgorithm):
    """Parent class for solution algorithms for topology optimization."""

    form_handler: _forms.ControlFormHandler

    def __init__(
        self,
        db: database.Database,
        optimization_problem: topology_optimization_problem.TopologyOptimizationProblem,
        line_search: ls.LineSearch,
    ) -> None:
        """Parent class for solvers for topology optimization problems.

        Args:
            db: The database of the problem.
            optimization_problem: The corresponding optimization problem which shall be
                solved.
            line_search: The line search for the problem.

        """
        super().__init__(db, optimization_problem, line_search)

        self.levelset_function: fenics.Function = optimization_problem.levelset_function
        self.topological_derivative_neg = (
            optimization_problem.topological_derivative_neg
        )
        self.topological_derivative_pos = (
            optimization_problem.topological_derivative_pos
        )
        self.update_levelset: Callable = optimization_problem.update_levelset
        self.config = optimization_problem.config
        self.re_normalize_levelset = optimization_problem.re_normalize_levelset
        self.normalize_topological_derivative = (
            optimization_problem.normalize_topological_derivative
        )
        self.topological_derivative_is_identical = (
            optimization_problem.topological_derivative_is_identical
        )
        self.interpolation_scheme = optimization_problem.interpolation_scheme
        self.output_manager = optimization_problem.output_manager

        self._cashocs_problem: optimal_control.OptimalControlProblem = (
            optimization_problem._base_ocp
        )
        self._cashocs_problem.db.parameter_db.problem_type = "topology"

        self.mesh = optimization_problem.mesh
        self.cg1_space = fenics.FunctionSpace(self.mesh, "CG", 1)
        self.dg0_space = optimization_problem.dg0_space
        self.topological_derivative_vertex: fenics.Function = fenics.Function(
            self.cg1_space
        )
        self.projected_gradient: fenics.Function = fenics.Function(self.cg1_space)
        self.levelset_function_prev = fenics.Function(self.cg1_space)
        self.setup_assembler()

<<<<<<< HEAD
        self.projection = optimization_problem.projection
=======
        self.linear_solver = _utils.linalg.LinearSolver(self.db.geometry_db.mpi_comm)
>>>>>>> 62f8cb44

    def _generate_measure(self) -> fenics.Measure:
        """Generates the measure for projecting the topological derivative.

        Returns:
            The fenics measure which is used for projecting the topological derivative.

        """
        is_everywhere = False
        subdomain_id_list = []
        for integral in self.form_handler.riesz_scalar_products[0].integrals():
            integral_type = integral.integral_type()
            if integral_type not in ["cell", "dx"]:
                raise _exceptions.InputError(
                    "TopologyOptimizationProblem",
                    "riesz_scalar_products",
                    "The supplied scalar products have to be defined "
                    "over the volume only.",
                )
            subdomain_id = integral.subdomain_id()
            subdomain_id_list.append(subdomain_id)
            if subdomain_id == "everywhere":
                is_everywhere = True
                break

        mesh = (
            self.form_handler.riesz_scalar_products[0]
            .integrals()[0]
            .ufl_domain()
            .ufl_cargo()
        )
        subdomain_data = (
            self.form_handler.riesz_scalar_products[0].integrals()[0].subdomain_data()
        )
        if is_everywhere:
            measure = fenics.Measure("dx", mesh)
        else:
            measure = _utils.summation(
                [
                    fenics.Measure(
                        "dx", mesh, subdomain_data=subdomain_data, subdomain_id=id
                    )
                    for id in subdomain_id_list
                ]
            )

        return measure

    def setup_assembler(self) -> None:
        """Sets up the assembler for projecting the topological derivative."""
        self.form_handler = cast(_forms.ControlFormHandler, self.form_handler)
        modified_scalar_product = _utils.bilinear_boundary_form_modification(
            self.form_handler.riesz_scalar_products
        )
        test = modified_scalar_product[0].arguments()[0]
        dx = self._generate_measure()
        rhs = self.topological_derivative_vertex * test * dx
        try:
            self.assembler = fenics.SystemAssembler(
                modified_scalar_product[0], rhs, self.form_handler.control_bcs_list[0]
            )
        except (AssertionError, ValueError):
            estimated_degree = np.maximum(
                ufl_algorithms.estimate_total_polynomial_degree(
                    self.form_handler.riesz_scalar_products[0]
                ),
                ufl_algorithms.estimate_total_polynomial_degree(rhs),
            )
            self.assembler = fenics.SystemAssembler(
                modified_scalar_product[0],
                rhs,
                self.form_handler.control_bcs_list[0],
                form_compiler_parameters={"quadrature_degree": estimated_degree},
            )

        self.fenics_matrix = fenics.PETScMatrix()
        self.assembler.assemble(self.fenics_matrix)
        self.fenics_matrix.ident_zeros()
        self.riesz_matrix = self.fenics_matrix.mat()
        self.b_tensor = fenics.PETScVector()

    @abc.abstractmethod
    def run(self) -> None:
        """Runs the optimization algorithm to solve the optimization problem."""
        pass

    def scalar_product(self, a: fenics.Function, b: fenics.Function) -> float:
        """Computes the scalar product between two functions.

        Args:
            a: The first function.
            b: The second function.

        Returns:
            The scalar product of a and b.

        """
        return self._cashocs_problem.form_handler.scalar_product([a], [b])

    def norm(self, a: fenics.Function) -> float:
        """Computes the norm of a function.

        Args:
            a: The function, whose norm is to be computed

        Returns:
            The norm of function a.

        """
        return float(np.sqrt(self.scalar_product(a, a)))

    def normalize(self, a: fenics.Function) -> None:
        """Normalizes a function.

        Args:
            a: The function which shall be normalized.

        """
        norm = self.norm(a)
        a.vector().vec().scale(1 / norm)
        a.vector().apply("")

    def compute_state_variables(self, cached: bool = True) -> None:
        """Solves the state system to compute the state variables.

        Args:
            cached: A boolean flag, which indicates, whether the system was solved
                already and only the cached solutions should be returned.

        """
        self.update_levelset()
        if not cached:
            self._cashocs_problem.state_problem.has_solution = False
        self._cashocs_problem.compute_state_variables()

    def average_topological_derivative(self) -> None:
        """Averages the topological derivative to make it piecewise continuous.

        The topological derivative is (typically) discontinuous and only defined for
        each cell of the mesh. This function averages the topological derivative  and
        computes a piecewise linear representation, which is used to update the levelset
        function.

        """
        if self.interpolation_scheme == "angle":
            _utils.interpolate_by_angle(
                self.topological_derivative_neg,
                self.topological_derivative_pos,
                self.levelset_function,
                self.topological_derivative_vertex,
            )
        elif self.interpolation_scheme == "volume":
            _utils.interpolate_by_volume(
                self.topological_derivative_neg,
                self.topological_derivative_pos,
                self.levelset_function,
                self.topological_derivative_vertex,
            )

    def project_topological_derivative(self) -> None:
        """Projects the topological derivative to compute a topological gradient."""
        self.gradient_problem = cast(
            _pde_problems.ControlGradientProblem, self.gradient_problem
        )
        self.assembler.assemble(self.b_tensor)
        self.linear_solver.solve(
            A=self.riesz_matrix,
            b=self.b_tensor.vec(),
            fun=self.topological_derivative_vertex,
            ksp_options=self.gradient_problem.riesz_ksp_options[0],
        )

    def compute_gradient(self, cached: bool = True) -> None:
        """Computes the "topological gradient".

        This function solves the state and adjoint systems to compute the so-called
        topological gradient.

        Args:
            cached: A boolean flag, which indicates, whether the state and adjoint
                systems were solved already and only the cached solutions should be
                returned.

        """
        self.update_levelset()
        if not cached:
            self._cashocs_problem.state_problem.has_solution = False
            self._cashocs_problem.adjoint_problem.has_solution = False
        self._cashocs_problem.compute_adjoint_variables()

        if not self.topological_derivative_is_identical:
            self.average_topological_derivative()
        else:
            self.topological_derivative_vertex.vector().vec().aypx(
                0.0,
                fenics.project(self.topological_derivative_pos, self.cg1_space)
                .vector()
                .vec(),
            )
            self.topological_derivative_vertex.vector().apply("")

        self.project_topological_derivative()

        if self.normalize_topological_derivative:
            norm = self.norm(self.topological_derivative_vertex)
            self.topological_derivative_vertex.vector().vec().scale(1.0 / norm)
            self.topological_derivative_vertex.vector().apply("")

        self.compute_projected_gradient()

    def compute_angle(self) -> float:
        """Computes the angle between topological gradient and levelset function.

        Returns:
            The angle between topological gradient and levelset function in degrees.

        """
        sp = (
            self.scalar_product(
                self.levelset_function, self.topological_derivative_vertex
            )
            / self.norm(self.levelset_function)
            / self.norm(self.topological_derivative_vertex)
        )
        sp = float(np.maximum(np.minimum(1.0, sp), -1.0))
        angle = np.arccos(sp)

        angle *= 360 / (2 * np.pi)

        return float(angle)

    def plot_shape(self) -> None:
        """Visualizes the current shape based on the levelset function."""
        shape = fenics.Function(self.dg0_space)
        _utils.interpolate_levelset_function_to_cells(
            self.levelset_function, 1.0, 0.0, shape
        )
        fenics.plot(shape)

    def compute_projected_gradient(self) -> None:
        """Computes the projected gradient."""
        beta = self.scalar_product(
            self.topological_derivative_vertex, self.levelset_function
        )
        gamma = self.scalar_product(self.levelset_function, self.levelset_function)
        self.projected_gradient.vector().vec().aypx(
            0.0, self.topological_derivative_vertex.vector().vec()
        )
        self.projected_gradient.vector().apply("")
        self.projected_gradient.vector().vec().axpby(
            -beta / gamma, 1.0, self.levelset_function.vector().vec()
        )
        self.projected_gradient.vector().apply("")

    def compute_gradient_norm(self) -> float:
        """Computes the norm of the projected gradient.

        Returns:
            The norm of the projected gradient.

        """
        self.compute_projected_gradient()
        norm: float = np.sqrt(
            self.scalar_product(self.projected_gradient, self.projected_gradient)
        )
        return norm


class LevelSetTopologyAlgorithm(TopologyOptimizationAlgorithm):
    """Parent class for levelset-based solvers for topology optimization."""

    @abc.abstractmethod
    def move_levelset(self, stepsize: float) -> None:
        """Moves (updates) the levelset function based on the topological gradient.

        Args:
            stepsize: The stepsize which is used to update the levelset function.

        """
        pass

    def run(self) -> None:
        """Runs the optimization algorithm to solve the optimization problem."""
        self.normalize(self.levelset_function)
        self.stepsize = 1.0
        self._cashocs_problem.state_problem.has_solution = False

        failed = False
        for k in range(self.config.getint("OptimizationRoutine", "max_iter")):
            if failed:
                break

            self.iteration = k
            self.levelset_function_prev.vector().vec().aypx(
                0.0, self.levelset_function.vector().vec()
            )
            self.levelset_function_prev.vector().apply("")

            self._cashocs_problem.adjoint_problem.has_solution = False
            self.compute_gradient()
            self.db.parameter_db.optimization_state["no_adjoint_solves"] = (
                self._cashocs_problem.db.parameter_db.optimization_state[
                    "no_adjoint_solves"
                ]
            )

            self.objective_value = (
                self._cashocs_problem.reduced_cost_functional.evaluate()
            )

            self.angle = self.compute_angle()
            self.gradient_norm = self.compute_gradient_norm()

            if self.convergence_test():
                break

            self.output()

            if k > 0:
                self.stepsize = float(np.minimum(1.5 * self.stepsize, 1.0))
            while True:
                self.move_levelset(self.stepsize)
                self.projection.project()
                self.update_levelset()
                self.normalize(self.levelset_function)

                self._cashocs_problem.state_problem.has_solution = False
                self.compute_state_variables()
                self.db.parameter_db.optimization_state["no_state_solves"] = (
                    self._cashocs_problem.db.parameter_db.optimization_state[
                        "no_state_solves"
                    ]
                )
                cost_functional_new = (
                    self._cashocs_problem.reduced_cost_functional.evaluate()
                )
                if cost_functional_new <= self.objective_value:
                    break
                else:
                    self.stepsize *= 0.5

                if self.stepsize <= 1e-10:
                    if self.config.getboolean("OptimizationRoutine", "soft_exit"):
                        failed = True
                        break
                    else:
                        raise _exceptions.NotConvergedError(
                            "cashocs._optimization.topology_optimization."
                            "topology_optimization_algorithm",
                            "Stepsize computation failed.",
                        )

            self.iteration += 1
            if self.nonconvergence():
                break


class ConvexCombinationAlgorithm(LevelSetTopologyAlgorithm):
    """An algorithm based on convex combination for topology optimization."""

    def move_levelset(self, stepsize: float) -> None:
        """Moves (updates) the levelset function based on the topological gradient.

        Args:
            stepsize: The stepsize which is used to update the levelset function.

        """
        self.levelset_function.vector().vec().axpby(
            stepsize / self.norm(self.topological_derivative_vertex),
            0.0,
            self.topological_derivative_vertex.vector().vec(),
        )
        self.levelset_function.vector().apply("")
        self.levelset_function.vector().vec().axpy(
            1.0 - stepsize, self.levelset_function_prev.vector().vec()
        )
        self.levelset_function.vector().apply("")
        if self.re_normalize_levelset:
            self.normalize(self.levelset_function)


class SphereCombinationAlgorithm(LevelSetTopologyAlgorithm):
    """A solution algorithm which uses Euler's method on the sphere."""

    def move_levelset(self, stepsize: float) -> None:
        """Moves (updates) the levelset function based on the topological gradient.

        Args:
            stepsize: The stepsize which is used to update the levelset function.

        """
        angle = np.arccos(
            self.scalar_product(
                self.levelset_function_prev, self.topological_derivative_vertex
            )
            / self.norm(self.levelset_function_prev)
            / self.norm(self.topological_derivative_vertex)
        )

        self.levelset_function.vector().vec().axpby(
            float(1.0 / np.sin(angle)) * float(np.sin((1.0 - stepsize) * angle)),
            0.0,
            self.levelset_function_prev.vector().vec(),
        )
        self.levelset_function.vector().vec().axpby(
            float(1.0 / np.sin(angle))
            * float(
                np.sin(stepsize * angle) / self.norm(self.topological_derivative_vertex)
            ),
            1.0,
            self.topological_derivative_vertex.vector().vec(),
        )
        self.levelset_function.vector().apply("")
        if self.re_normalize_levelset:
            self.normalize(self.levelset_function)<|MERGE_RESOLUTION|>--- conflicted
+++ resolved
@@ -99,11 +99,9 @@
         self.levelset_function_prev = fenics.Function(self.cg1_space)
         self.setup_assembler()
 
-<<<<<<< HEAD
+        self.linear_solver = _utils.linalg.LinearSolver(self.db.geometry_db.mpi_comm)
+
         self.projection = optimization_problem.projection
-=======
-        self.linear_solver = _utils.linalg.LinearSolver(self.db.geometry_db.mpi_comm)
->>>>>>> 62f8cb44
 
     def _generate_measure(self) -> fenics.Measure:
         """Generates the measure for projecting the topological derivative.
