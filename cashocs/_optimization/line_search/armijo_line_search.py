--- conflicted
+++ resolved
@@ -50,9 +50,6 @@
         """
         super().__init__(db, optimization_problem)
 
-        self.epsilon_armijo: float = self.config.getfloat(
-            "LineSearch", "epsilon_armijo"
-        )
         self.armijo_stepsize_initial = self.stepsize
         self.decrease_measure_w_o_step = 1.0
 
@@ -129,7 +126,7 @@
             decrease_measure = self._compute_decrease_measure(search_direction)
 
             if self._satisfies_armijo_condition(
-                objective_step, current_function_value, decrease_measure, solver
+                objective_step, current_function_value, decrease_measure
             ):
                 if self.optimization_variable_abstractions.requires_remeshing():
                     self.optimization_variable_abstractions.mesh_handler.remesh(solver)
@@ -150,34 +147,6 @@
 
         return None
 
-    def _satisfies_armijo_condition(
-        self,
-        objective_step: float,
-        current_function_value: float,
-        decrease_measure: float,
-        solver: optimization_algorithms.OptimizationAlgorithm,
-    ) -> bool:
-        """Checks whether the sufficient decrease condition is satisfied.
-
-        Args:
-            objective_step: The new objective value, after taking the step
-            current_function_value: The old objective value
-            decrease_measure: The directional derivative in direction of the search
-                direction
-            solver: The optimization algorithm
-
-        Returns:
-            A boolean flag which is True in case the condition is satisfied.
-
-        """
-        if not solver.is_topology_problem:
-            return (
-                objective_step
-                < current_function_value + self.epsilon_armijo * decrease_measure
-            )
-        else:
-            return objective_step <= current_function_value
-
     def _compute_decrease_measure(
         self, search_direction: List[fenics.Function]
     ) -> float:
@@ -190,11 +159,7 @@
             The computed decrease measure.
 
         """
-<<<<<<< HEAD
-        if self.is_control_problem or self.is_topology_problem:
-=======
-        if self.db.parameter_db.problem_type == "control":
->>>>>>> 942995a8
+        if self.db.parameter_db.problem_type in ["control", "topology"]:
             return self.optimization_variable_abstractions.compute_decrease_measure(
                 search_direction
             )
