--- conflicted
+++ resolved
@@ -56,19 +56,15 @@
         )
         self.cost_functional = optimization_problem.reduced_cost_functional
 
-<<<<<<< HEAD
-        self.is_shape_problem = optimization_problem.is_shape_problem
-        self.is_control_problem = optimization_problem.is_control_problem
-        self.is_topology_problem = optimization_problem.is_topology_problem
-
-=======
->>>>>>> 942995a8
         self.stepsize = self.config.getfloat("LineSearch", "initial_stepsize")
         self.safeguard_stepsize = self.config.getboolean(
             "LineSearch", "safeguard_stepsize"
         )
 
         self.beta_armijo: float = self.config.getfloat("LineSearch", "beta_armijo")
+        self.epsilon_armijo: float = self.config.getfloat(
+            "LineSearch", "epsilon_armijo"
+        )
         self.search_direction_inf = 1.0
 
         algorithm = _utils.optimization_algorithm_configuration(self.config)
@@ -166,4 +162,31 @@
 
     def post_line_search(self) -> None:
         """Performs tasks after the line search was successful."""
-        self.form_handler.update_scalar_product()+        self.form_handler.update_scalar_product()
+
+    def _satisfies_armijo_condition(
+        self,
+        objective_step: float,
+        current_function_value: float,
+        decrease_measure: float,
+    ) -> bool:
+        """Checks whether the sufficient decrease condition is satisfied.
+
+        Args:
+            objective_step: The new objective value, after taking the step
+            current_function_value: The old objective value
+            decrease_measure: The directional derivative in direction of the search
+                direction
+
+        Returns:
+            A boolean flag which is True in case the condition is satisfied.
+
+        """
+        if not self.db.parameter_db.problem_type == "topology":
+            val = bool(
+                objective_step
+                < current_function_value + self.epsilon_armijo * decrease_measure
+            )
+        else:
+            val = bool(objective_step <= current_function_value)
+        return val