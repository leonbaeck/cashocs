--- conflicted
+++ resolved
@@ -55,121 +55,6 @@
     ``y1`` and so on).
     """
 
-<<<<<<< HEAD
-    controls: List[fenics.Function]
-    control_spaces: List[fenics.FunctionSpace]
-    solver: optimization_algorithms.OptimizationAlgorithm
-
-    def __new__(
-        cls,
-        state_forms: Union[List[ufl.Form], ufl.Form],
-        bcs_list: Union[
-            List[List[fenics.DirichletBC]], List[fenics.DirichletBC], fenics.DirichletBC
-        ],
-        cost_functional_form: Union[
-            List[_typing.CostFunctional], _typing.CostFunctional
-        ],
-        states: Union[List[fenics.Function], fenics.Function],
-        controls: Union[List[fenics.Function], fenics.Function],
-        adjoints: Union[List[fenics.Function], fenics.Function],
-        config: Optional[io.Config] = None,
-        riesz_scalar_products: Optional[Union[List[ufl.Form], ufl.Form]] = None,
-        control_constraints: Optional[List[List[Union[float, fenics.Function]]]] = None,
-        initial_guess: Optional[List[fenics.Function]] = None,
-        ksp_options: Optional[
-            Union[_typing.KspOptions, List[List[Union[str, int, float]]]]
-        ] = None,
-        adjoint_ksp_options: Optional[
-            Union[_typing.KspOptions, List[List[Union[str, int, float]]]]
-        ] = None,
-        desired_weights: Optional[List[float]] = None,
-        control_bcs_list: Optional[
-            Union[
-                List[List[fenics.DirichletBC]],
-                List[fenics.DirichletBC],
-                fenics.DirichletBC,
-            ]
-        ] = None,
-    ) -> OptimalControlProblem:
-        r"""Initializes self.
-
-        Args:
-            state_forms: The weak form of the state equation (user implemented). Can be
-                either a single UFL form, or a (ordered) list of UFL forms.
-            bcs_list: The list of :py:class:`fenics.DirichletBC` objects describing
-                Dirichlet (essential) boundary conditions. If this is ``None``, then no
-                Dirichlet boundary conditions are imposed.
-            cost_functional_form: UFL form of the cost functional. Can also be a list of
-                summands of the cost functional
-            states: The state variable(s), can either be a :py:class:`fenics.Function`,
-                or a list of these.
-            controls: The control variable(s), can either be a
-                :py:class:`fenics.Function`, or a list of these.
-            adjoints: The adjoint variable(s), can either be a
-                :py:class:`fenics.Function`, or a (ordered) list of these.
-            config: The config file for the problem, generated via
-                :py:func:`cashocs.create_config`. Alternatively, this can also be
-                ``None``, in which case the default configurations are used, except for
-                the optimization algorithm. This has then to be specified in the
-                :py:meth:`solve <cashocs.OptimalControlProblem.solve>` method. The
-                default is ``None``.
-            riesz_scalar_products: The scalar products of the control space. Can either
-                be None, a single UFL form, or a (ordered) list of UFL forms. If
-                ``None``, the :math:`L^2(\Omega)` product is used (default is ``None``).
-            control_constraints: Box constraints posed on the control, ``None`` means
-                that there are none (default is ``None``). The (inner) lists should
-                contain two elements of the form ``[u_a, u_b]``, where ``u_a`` is the
-                lower, and ``u_b`` the upper bound.
-            initial_guess: List of functions that act as initial guess for the state
-                variables, should be valid input for :py:func:`fenics.assign`. Defaults
-                to ``None``, which means a zero initial guess.
-            ksp_options: A list of strings corresponding to command line options for
-                PETSc, used to solve the state systems. If this is ``None``, then the
-                direct solver mumps is used (default is ``None``).
-            adjoint_ksp_options: A list of strings corresponding to command line options
-                for PETSc, used to solve the adjoint systems. If this is ``None``, then
-                the same options as for the state systems are used (default is
-                ``None``).
-            desired_weights: A list of values for scaling the cost functional terms. If
-                this is supplied, the cost functional has to be given as list of
-                summands. The individual terms are then scaled, so that term `i` has the
-                magnitude of `desired_weights[i]` for the initial iteration. In case
-                that `desired_weights` is `None`, no scaling is performed. Default is
-                `None`.
-            control_bcs_list: A list of boundary conditions for the control variables.
-                This is passed analogously to ``bcs_list``. Default is ``None``.
-
-        Examples:
-            Examples how to use this class can be found in the :ref:`tutorial
-            <tutorial_index>`.
-
-        """
-        use_scaling = bool(desired_weights is not None)
-
-        if use_scaling:
-            unscaled_problem = super().__new__(cls)
-            unscaled_problem.__init__(  # type: ignore
-                state_forms,
-                bcs_list,
-                cost_functional_form,
-                states,
-                controls,
-                adjoints,
-                config=config,
-                riesz_scalar_products=riesz_scalar_products,
-                control_constraints=control_constraints,
-                initial_guess=initial_guess,
-                ksp_options=ksp_options,
-                adjoint_ksp_options=adjoint_ksp_options,
-                desired_weights=desired_weights,
-                control_bcs_list=control_bcs_list,
-            )
-            unscaled_problem._scale_cost_functional()  # overwrites cost functional list
-
-        return super().__new__(cls)
-
-=======
->>>>>>> 942995a8
     def __init__(
         self,
         state_forms: Union[List[ufl.Form], ufl.Form],
