--- conflicted
+++ resolved
@@ -229,14 +229,6 @@
     and the shape derivatives.
     """
 
-<<<<<<< HEAD
-    scalar_product_matrix: fenics.PETScMatrix
-    material_derivative: ufl.Form
-    riesz_scalar_products: List[ufl.Form]
-    control_bcs_list: List[fenics.DirichletBC]
-
-=======
->>>>>>> 942995a8
     def __init__(
         self,
         optimization_problem: shape_optimization.ShapeOptimizationProblem,
@@ -270,11 +262,6 @@
         self.shape_bdry_def = self.config.getlist("ShapeGradient", "shape_bdry_def")
         self.shape_bdry_fix = self.config.getlist("ShapeGradient", "shape_bdry_fix")
 
-<<<<<<< HEAD
-        self.control_spaces = [self.deformation_space]
-        self.control_dim = 1
-        self.require_control_constraints = [False]
-=======
         self.shape_bdry_fix_x = self.config.getlist("ShapeGradient", "shape_bdry_fix_x")
         self.shape_bdry_fix_y = self.config.getlist("ShapeGradient", "shape_bdry_fix_y")
         self.shape_bdry_fix_z = self.config.getlist("ShapeGradient", "shape_bdry_fix_z")
@@ -292,7 +279,6 @@
             self.shape_bdry_def,
             self.shape_bdry_fix,
         )
->>>>>>> 942995a8
 
         self.test_vector_field: fenics.TestFunction = fenics.TestFunction(
             self.db.function_db.control_spaces[0]
