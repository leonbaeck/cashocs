--- conflicted
+++ resolved
@@ -117,9 +117,6 @@
     "ScalarTrackingFunctional",
     "MinMaxFunctional",
     "interval_mesh",
-<<<<<<< HEAD
+    "convert",
     "space_mapping",
-=======
-    "convert",
->>>>>>> 6bdf3427
 ]