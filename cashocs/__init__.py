# Copyright (C) 2020-2021 Sebastian Blauth
#
# This file is part of CASHOCS.
#
# CASHOCS is free software: you can redistribute it and/or modify
# it under the terms of the GNU General Public License as published by
# the Free Software Foundation, either version 3 of the License, or
# (at your option) any later version.
#
# CASHOCS is distributed in the hope that it will be useful,
# but WITHOUT ANY WARRANTY; without even the implied warranty of
# MERCHANTABILITY or FITNESS FOR A PARTICULAR PURPOSE.  See the
# GNU General Public License for more details.
#
# You should have received a copy of the GNU General Public License
# along with CASHOCS.  If not, see <https://www.gnu.org/licenses/>.

r"""CASHOCS is a computational, adjoint based shape optimization and optimal control software for python.

CASHOCS is based on the finite element package `FEniCS <https://fenicsproject.org>`_
and uses its high-level unified form language UFL to treat general PDE constrained
optimization problems, in particular, shape optimization and optimal control problems.
"""

from . import space_mapping
from . import verification
from ._loggers import LogLevel, set_log_level
from ._optimal_control.optimal_control_problem import OptimalControlProblem
from ._shape_optimization.shape_optimization_problem import ShapeOptimizationProblem
from .geometry import (
    DeformationHandler,
    MeshQuality,
    import_mesh,
    regular_box_mesh,
    regular_mesh,
)
from .nonlinear_solvers import damped_newton_solve
from .utils import create_bcs_list, create_config, load_config

<<<<<<< HEAD

__version__ = "1.3.4"
=======
__version__ = "1.4.0"
>>>>>>> 26bec14b

__all__ = [
    "import_mesh",
    "regular_mesh",
    "regular_box_mesh",
    "DeformationHandler",
    "MeshQuality",
    "damped_newton_solve",
    "OptimalControlProblem",
    "ShapeOptimizationProblem",
    "create_config",
    "load_config",
    "create_bcs_list",
    "verification",
    "space_mapping",
]<|MERGE_RESOLUTION|>--- conflicted
+++ resolved
@@ -37,12 +37,7 @@
 from .nonlinear_solvers import damped_newton_solve
 from .utils import create_bcs_list, create_config, load_config
 
-<<<<<<< HEAD
-
-__version__ = "1.3.4"
-=======
 __version__ = "1.4.0"
->>>>>>> 26bec14b
 
 __all__ = [
     "import_mesh",
