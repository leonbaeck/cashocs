numpy>=1.22.2 # not directly required, pinned by Snyk to avoid a vulnerability
matplotlib
scipy
Sphinx==7.3.7
sphinx-argparse==0.4.0
sphinx-copybutton==0.5.2
meshio==5.3.5
docutils==0.20.1
pydata-sphinx-theme==0.15.2
sphinx-design==0.5.0
setuptools>=65.5.1 # not directly required, pinned by Snyk to avoid a vulnerability
pygments>=2.7.4 # not directly required, pinned by Snyk to avoid a vulnerability
typing_extensions
<<<<<<< HEAD
myst-parser==3.0.1
jupytext==1.16.1
=======
myst-parser==2.0.0
jupytext==1.16.2
>>>>>>> 0305b931
sphinx-favicon==1.0.1
matplotlib
pillow>=10.0.1 # not directly required, pinned by Snyk to avoid a vulnerability
fonttools>=4.43.0 # not directly required, pinned by Snyk to avoid a vulnerability<|MERGE_RESOLUTION|>--- conflicted
+++ resolved
@@ -11,13 +11,8 @@
 setuptools>=65.5.1 # not directly required, pinned by Snyk to avoid a vulnerability
 pygments>=2.7.4 # not directly required, pinned by Snyk to avoid a vulnerability
 typing_extensions
-<<<<<<< HEAD
 myst-parser==3.0.1
-jupytext==1.16.1
-=======
-myst-parser==2.0.0
 jupytext==1.16.2
->>>>>>> 0305b931
 sphinx-favicon==1.0.1
 matplotlib
 pillow>=10.0.1 # not directly required, pinned by Snyk to avoid a vulnerability
