--- conflicted
+++ resolved
@@ -13,11 +13,7 @@
 typing_extensions
 myst-parser==2.0.0
 jupytext==1.16.0
-<<<<<<< HEAD
-numpy>=1.22.2 # not directly required, pinned by Snyk to avoid a vulnerability
-scipy
-=======
->>>>>>> 0049ab48
 sphinx-favicon==1.0.1
+matplotlib
 pillow>=10.0.1 # not directly required, pinned by Snyk to avoid a vulnerability
 fonttools>=4.43.0 # not directly required, pinned by Snyk to avoid a vulnerability